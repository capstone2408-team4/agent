--- conflicted
+++ resolved
@@ -79,12 +79,8 @@
       return;
     }
 
-<<<<<<< HEAD
-=======
     this.captureGeoEvent();
 
-    // Initialize network capture
->>>>>>> 226c7df3
     this.initializeNetworkCapture();
 
     // Start rrweb recording
